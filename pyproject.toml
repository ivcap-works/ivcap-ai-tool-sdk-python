--- conflicted
+++ resolved
@@ -1,10 +1,6 @@
 [tool.poetry]
 name = "ivcap_ai_tool"
-<<<<<<< HEAD
-version = "0.7.15"
-=======
-version = "0.7.16"
->>>>>>> 84eb1cc5
+version = "0.7.17"
 description = "Helper functions for building AI Tools as IVCAP services"
 
 authors = ["Max Ott <max.ott@csiro.au>"]
@@ -18,13 +14,7 @@
 uuid6 = "2024.7.10"
 cachetools = "^5.5.2"
 opentelemetry-instrumentation-fastapi = "^0.51b0"
-<<<<<<< HEAD
-jwt = "^1.3.1"
-google-cloud-secret-manager = "2.22.0"
-ivcap-service = "^0.6.1"
-=======
-ivcap-service = ">=0.5.9,<=0.6.0"
->>>>>>> 84eb1cc5
+ivcap-service = "^0.6.4"
 fastapi = "^0.115.12"
 uvicorn = "^0.34.2"
 
