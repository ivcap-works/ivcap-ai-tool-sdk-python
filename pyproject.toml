--- conflicted
+++ resolved
@@ -1,10 +1,6 @@
 [tool.poetry]
 name = "ivcap_ai_tool"
-<<<<<<< HEAD
-version = "0.6.5"
-=======
 version = "0.6.7"
->>>>>>> 36e05d1d
 description = "Helper functions for building AI Tools as IVCAP services"
 
 authors = ["Max Ott <max.ott@csiro.au>"]
